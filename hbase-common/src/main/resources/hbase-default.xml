<?xml version="1.0"?>
<?xml-stylesheet type="text/xsl" href="configuration.xsl"?>
<!--
/**
 * Licensed to the Apache Software Foundation (ASF) under one
 * or more contributor license agreements.  See the NOTICE file
 * distributed with this work for additional information
 * regarding copyright ownership.  The ASF licenses this file
 * to you under the Apache License, Version 2.0 (the
 * "License"); you may not use this file except in compliance
 * with the License.  You may obtain a copy of the License at
 *
 *     http://www.apache.org/licenses/LICENSE-2.0
 *
 * Unless required by applicable law or agreed to in writing, software
 * distributed under the License is distributed on an "AS IS" BASIS,
 * WITHOUT WARRANTIES OR CONDITIONS OF ANY KIND, either express or implied.
 * See the License for the specific language governing permissions and
 * limitations under the License.
 */
-->

<!--
OVERVIEW

The important configs. are listed near the top.  You should change
at least the setting for hbase.tmp.dir.  Other settings will change
dependent on whether you are running hbase in standalone mode or
distributed.  See the hbase reference guide for requirements and
guidance making configuration.

This file does not contain all possible configurations.  The file would be
much larger if it carried everything. The absent configurations will only be
found through source code reading.  The idea is that such configurations are
exotic and only those who would go to the trouble of reading a particular
section in the code would be knowledgeable or invested enough in ever wanting
to alter such configurations, so we do not list them here.  Listing all
possible configurations would overwhelm and obscure the important.
-->

<configuration>
  <!--Configs you will likely change are listed here at the top of the file.
  -->
  <property >
    <name>hbase.tmp.dir</name>
    <value>${java.io.tmpdir}/hbase-${user.name}</value>
    <description>Temporary directory on the local filesystem.
    Change this setting to point to a location more permanent
    than '/tmp', the usual resolve for java.io.tmpdir, as the
    '/tmp' directory is cleared on machine restart.</description>
  </property>
  <property >
    <name>hbase.rootdir</name>
    <value>${hbase.tmp.dir}/hbase</value>
    <description>The directory shared by region servers and into
    which HBase persists.  The URL should be 'fully-qualified'
    to include the filesystem scheme.  For example, to specify the
    HDFS directory '/hbase' where the HDFS instance's namenode is
    running at namenode.example.org on port 9000, set this value to:
    hdfs://namenode.example.org:9000/hbase.  By default, we write
    to whatever ${hbase.tmp.dir} is set too -- usually /tmp --
    so change this configuration or else all data will be lost on
    machine restart.</description>
  </property>
  <property >
    <name>hbase.cluster.distributed</name>
    <value>false</value>
    <description>The mode the cluster will be in. Possible values are
      false for standalone mode and true for distributed mode.  If
      false, startup will run all HBase and ZooKeeper daemons together
      in the one JVM.</description>
  </property>
  <property>
    <name>hbase.zookeeper.quorum</name>
    <value>localhost</value>
    <description>Comma separated list of servers in the ZooKeeper ensemble
    (This config. should have been named hbase.zookeeper.ensemble).
    For example, "host1.mydomain.com,host2.mydomain.com,host3.mydomain.com".
    By default this is set to localhost for local and pseudo-distributed modes
    of operation. For a fully-distributed setup, this should be set to a full
    list of ZooKeeper ensemble servers. If HBASE_MANAGES_ZK is set in hbase-env.sh
    this is the list of servers which hbase will start/stop ZooKeeper on as
    part of cluster start/stop.  Client-side, we will take this list of
    ensemble members and put it together with the hbase.zookeeper.clientPort
    config. and pass it into zookeeper constructor as the connectString
    parameter.</description>
  </property>
  <!--The above are the important configurations for getting hbase up
    and running -->

  <property>
    <name>hbase.local.dir</name>
    <value>${hbase.tmp.dir}/local/</value>
    <description>Directory on the local filesystem to be used
    as a local storage.</description>
  </property>

  <!--Master configurations-->
  <property>
    <name>hbase.master.info.port</name>
    <value>16010</value>
    <description>The port for the HBase Master web UI.
    Set to -1 if you do not want a UI instance run.</description>
  </property>
  <property>
    <name>hbase.master.info.bindAddress</name>
    <value>0.0.0.0</value>
    <description>The bind address for the HBase Master web UI
    </description>
  </property>
  <property>
    <name>hbase.master.logcleaner.plugins</name>
    <value>org.apache.hadoop.hbase.master.cleaner.TimeToLiveLogCleaner</value>
    <description>A comma-separated list of BaseLogCleanerDelegate invoked by
    the LogsCleaner service. These WAL cleaners are called in order,
    so put the cleaner that prunes the most files in front. To
    implement your own BaseLogCleanerDelegate, just put it in HBase's classpath
    and add the fully qualified class name here. Always add the above
    default log cleaners in the list.</description>
  </property>
  <property>
    <name>hbase.master.logcleaner.ttl</name>
    <value>600000</value>
    <description>Maximum time a WAL can stay in the .oldlogdir directory,
    after which it will be cleaned by a Master thread.</description>
  </property>
  <property>
    <name>hbase.master.hfilecleaner.plugins</name>
    <value>org.apache.hadoop.hbase.master.cleaner.TimeToLiveHFileCleaner</value>
    <description>A comma-separated list of BaseHFileCleanerDelegate invoked by
    the HFileCleaner service. These HFiles cleaners are called in order,
    so put the cleaner that prunes the most files in front. To
    implement your own BaseHFileCleanerDelegate, just put it in HBase's classpath
    and add the fully qualified class name here. Always add the above
    default log cleaners in the list as they will be overwritten in
    hbase-site.xml.</description>
  </property>
  <property>
    <name>hbase.master.catalog.timeout</name>
    <value>600000</value>
    <description>Timeout value for the Catalog Janitor from the master to
    META.</description>
  </property>
  <property>
    <name>hbase.master.infoserver.redirect</name>
    <value>true</value>
    <description>Whether or not the Master listens to the Master web
      UI port (hbase.master.info.port) and redirects requests to the web
      UI server shared by the Master and RegionServer.</description>
  </property>

  <!--RegionServer configurations-->
  <property>
    <name>hbase.regionserver.port</name>
    <value>16020</value>
    <description>The port the HBase RegionServer binds to.</description>
  </property>
  <property>
    <name>hbase.regionserver.info.port</name>
    <value>16030</value>
    <description>The port for the HBase RegionServer web UI
    Set to -1 if you do not want the RegionServer UI to run.</description>
  </property>
  <property>
    <name>hbase.regionserver.info.bindAddress</name>
    <value>0.0.0.0</value>
    <description>The address for the HBase RegionServer web UI</description>
  </property>
  <property>
    <name>hbase.regionserver.info.port.auto</name>
    <value>false</value>
    <description>Whether or not the Master or RegionServer
    UI should search for a port to bind to. Enables automatic port
    search if hbase.regionserver.info.port is already in use.
    Useful for testing, turned off by default.</description>
  </property>
  <property>
    <name>hbase.regionserver.handler.count</name>
    <value>30</value>
    <description>Count of RPC Listener instances spun up on RegionServers.
    Same property is used by the Master for count of master handlers.</description>
  </property>
  <property>
    <name>hbase.ipc.server.callqueue.handler.factor</name>
    <value>0.1</value>
    <description>Factor to determine the number of call queues.
      A value of 0 means a single queue shared between all the handlers.
      A value of 1 means that each handler has its own queue.</description>
  </property>
  <property>
    <name>hbase.ipc.server.callqueue.read.ratio</name>
    <value>0</value>
    <description>Split the call queues into read and write queues.
      The specified interval (which should be between 0.0 and 1.0)
      will be multiplied by the number of call queues.
      A value of 0 indicate to not split the call queues, meaning that both read and write
      requests will be pushed to the same set of queues.
      A value lower than 0.5 means that there will be less read queues than write queues.
      A value of 0.5 means there will be the same number of read and write queues.
      A value greater than 0.5 means that there will be more read queues than write queues.
      A value of 1.0 means that all the queues except one are used to dispatch read requests.

      Example: Given the total number of call queues being 10
      a read.ratio of 0 means that: the 10 queues will contain both read/write requests.
      a read.ratio of 0.3 means that: 3 queues will contain only read requests
      and 7 queues will contain only write requests.
      a read.ratio of 0.5 means that: 5 queues will contain only read requests
      and 5 queues will contain only write requests.
      a read.ratio of 0.8 means that: 8 queues will contain only read requests
      and 2 queues will contain only write requests.
      a read.ratio of 1 means that: 9 queues will contain only read requests
      and 1 queues will contain only write requests.
    </description>
  </property>
  <property>
    <name>hbase.ipc.server.callqueue.scan.ratio</name>
    <value>0</value>
    <description>Given the number of read call queues, calculated from the total number
      of call queues multiplied by the callqueue.read.ratio, the scan.ratio property
      will split the read call queues into small-read and long-read queues.
      A value lower than 0.5 means that there will be less long-read queues than short-read queues.
      A value of 0.5 means that there will be the same number of short-read and long-read queues.
      A value greater than 0.5 means that there will be more long-read queues than short-read queues
      A value of 0 or 1 indicate to use the same set of queues for gets and scans.

      Example: Given the total number of read call queues being 8
      a scan.ratio of 0 or 1 means that: 8 queues will contain both long and short read requests.
      a scan.ratio of 0.3 means that: 2 queues will contain only long-read requests
      and 6 queues will contain only short-read requests.
      a scan.ratio of 0.5 means that: 4 queues will contain only long-read requests
      and 4 queues will contain only short-read requests.
      a scan.ratio of 0.8 means that: 6 queues will contain only long-read requests
      and 2 queues will contain only short-read requests.
    </description>
  </property>
  <property>
    <name>hbase.regionserver.msginterval</name>
    <value>3000</value>
    <description>Interval between messages from the RegionServer to Master
    in milliseconds.</description>
  </property>
  <property>
    <name>hbase.regionserver.regionSplitLimit</name>
    <value>2147483647</value>
    <description>Limit for the number of regions after which no more region
    splitting should take place. This is not a hard limit for the number of
    regions but acts as a guideline for the regionserver to stop splitting after
    a certain limit. Default is MAX_INT; i.e. do not block splitting.</description>
  </property>
  <property>
    <name>hbase.regionserver.logroll.period</name>
    <value>3600000</value>
    <description>Period at which we will roll the commit log regardless
    of how many edits it has.</description>
  </property>
  <property>
    <name>hbase.regionserver.logroll.errors.tolerated</name>
    <value>2</value>
    <description>The number of consecutive WAL close errors we will allow
    before triggering a server abort.  A setting of 0 will cause the
    region server to abort if closing the current WAL writer fails during
    log rolling.  Even a small value (2 or 3) will allow a region server
    to ride over transient HDFS errors.</description>
  </property>
  <property>
    <name>hbase.regionserver.hlog.reader.impl</name>
    <value>org.apache.hadoop.hbase.regionserver.wal.ProtobufLogReader</value>
    <description>The WAL file reader implementation.</description>
  </property>
  <property>
    <name>hbase.regionserver.hlog.writer.impl</name>
    <value>org.apache.hadoop.hbase.regionserver.wal.ProtobufLogWriter</value>
    <description>The WAL file writer implementation.</description>
  </property>
  <property>
    <name>hbase.master.distributed.log.replay</name>
    <value>true</value>
    <description>Enable 'distributed log replay' as default engine splitting
    WAL files on server crash.  This default is new in hbase 1.0.  To fall
    back to the old mode 'distributed log splitter', set the value to
    'false'.  'Disributed log replay' improves MTTR because it does not
    write intermediate files.  'DLR' required that 'hfile.format.version'
    be set to version 3 or higher. 
    </description>
  </property>
  <property>
    <name>hbase.regionserver.global.memstore.size</name>
    <value>0.4</value>
    <description>Maximum size of all memstores in a region server before new
      updates are blocked and flushes are forced. Defaults to 40% of heap.
      Updates are blocked and flushes are forced until size of all memstores
      in a region server hits hbase.regionserver.global.memstore.size.lower.limit.</description>
  </property>
  <property>
    <name>hbase.regionserver.global.memstore.size.lower.limit</name>
    <value>0.95</value>
    <description>Maximum size of all memstores in a region server before flushes are forced.
      Defaults to 95% of hbase.regionserver.global.memstore.size.
      A 100% value for this value causes the minimum possible flushing to occur when updates are 
      blocked due to memstore limiting.</description>
  </property>
  <property>
    <name>hbase.regionserver.optionalcacheflushinterval</name>
    <value>3600000</value>
    <description>
    Maximum amount of time an edit lives in memory before being automatically flushed.
    Default 1 hour. Set it to 0 to disable automatic flushing.</description>
  </property>
  <property>
    <name>hbase.regionserver.catalog.timeout</name>
    <value>600000</value>
    <description>Timeout value for the Catalog Janitor from the regionserver to META.</description>
  </property>
  <property>
    <name>hbase.regionserver.dns.interface</name>
    <value>default</value>
    <description>The name of the Network Interface from which a region server
      should report its IP address.</description>
  </property>
  <property>
    <name>hbase.regionserver.dns.nameserver</name>
    <value>default</value>
    <description>The host name or IP address of the name server (DNS)
      which a region server should use to determine the host name used by the
      master for communication and display purposes.</description>
  </property>
  <property>
    <name>hbase.regionserver.region.split.policy</name>
    <value>org.apache.hadoop.hbase.regionserver.IncreasingToUpperBoundRegionSplitPolicy</value>
    <description>
      A split policy determines when a region should be split. The various other split policies that
      are available currently are ConstantSizeRegionSplitPolicy, DisabledRegionSplitPolicy,
      DelimitedKeyPrefixRegionSplitPolicy, KeyPrefixRegionSplitPolicy etc.
    </description>
  </property>

  <!--ZooKeeper configuration-->
  <property>
    <name>zookeeper.session.timeout</name>
    <value>90000</value>
    <description>ZooKeeper session timeout in milliseconds. It is used in two different ways.
      First, this value is used in the ZK client that HBase uses to connect to the ensemble.
      It is also used by HBase when it starts a ZK server and it is passed as the 'maxSessionTimeout'. See
      http://hadoop.apache.org/zookeeper/docs/current/zookeeperProgrammers.html#ch_zkSessions.
      For example, if a HBase region server connects to a ZK ensemble that's also managed by HBase, then the
      session timeout will be the one specified by this configuration. But, a region server that connects
      to an ensemble managed with a different configuration will be subjected that ensemble's maxSessionTimeout. So,
      even though HBase might propose using 90 seconds, the ensemble can have a max timeout lower than this and
      it will take precedence. The current default that ZK ships with is 40 seconds, which is lower than HBase's.
    </description>
  </property>
  <property>
    <name>zookeeper.znode.parent</name>
    <value>/hbase</value>
    <description>Root ZNode for HBase in ZooKeeper. All of HBase's ZooKeeper
      files that are configured with a relative path will go under this node.
      By default, all of HBase's ZooKeeper file path are configured with a
      relative path, so they will all go under this directory unless changed.</description>
  </property>
  <property>
    <name>zookeeper.znode.rootserver</name>
    <value>root-region-server</value>
    <description>Path to ZNode holding root region location. This is written by
      the master and read by clients and region servers. If a relative path is
      given, the parent folder will be ${zookeeper.znode.parent}. By default,
      this means the root location is stored at /hbase/root-region-server.</description>
  </property>
  <property>
    <name>zookeeper.znode.acl.parent</name>
    <value>acl</value>
    <description>Root ZNode for access control lists.</description>
  </property>
  <property>
    <name>hbase.zookeeper.dns.interface</name>
    <value>default</value>
    <description>The name of the Network Interface from which a ZooKeeper server
      should report its IP address.</description>
  </property>
  <property>
    <name>hbase.zookeeper.dns.nameserver</name>
    <value>default</value>
    <description>The host name or IP address of the name server (DNS)
      which a ZooKeeper server should use to determine the host name used by the
      master for communication and display purposes.</description>
  </property>
  <!--
  The following three properties are used together to create the list of
  host:peer_port:leader_port quorum servers for ZooKeeper.
  -->
  <property>
    <name>hbase.zookeeper.peerport</name>
    <value>2888</value>
    <description>Port used by ZooKeeper peers to talk to each other.
    See http://hadoop.apache.org/zookeeper/docs/r3.1.1/zookeeperStarted.html#sc_RunningReplicatedZooKeeper
    for more information.</description>
  </property>
  <property>
    <name>hbase.zookeeper.leaderport</name>
    <value>3888</value>
    <description>Port used by ZooKeeper for leader election.
    See http://hadoop.apache.org/zookeeper/docs/r3.1.1/zookeeperStarted.html#sc_RunningReplicatedZooKeeper
    for more information.</description>
  </property>
  <!-- End of properties used to generate ZooKeeper host:port quorum list. -->
  <property>
    <name>hbase.zookeeper.useMulti</name>
    <value>true</value>
    <description>Instructs HBase to make use of ZooKeeper's multi-update functionality.
    This allows certain ZooKeeper operations to complete more quickly and prevents some issues
    with rare Replication failure scenarios (see the release note of HBASE-2611 for an example).
    IMPORTANT: only set this to true if all ZooKeeper servers in the cluster are on version 3.4+
    and will not be downgraded.  ZooKeeper versions before 3.4 do not support multi-update and
    will not fail gracefully if multi-update is invoked (see ZOOKEEPER-1495).</description>
  </property>
  <property>
    <name>hbase.config.read.zookeeper.config</name>
    <value>false</value>
    <description>
        Set to true to allow HBaseConfiguration to read the
        zoo.cfg file for ZooKeeper properties. Switching this to true
        is not recommended, since the functionality of reading ZK
        properties from a zoo.cfg file has been deprecated.</description>
  </property>
  <!--
  Beginning of properties that are directly mapped from ZooKeeper's zoo.cfg.
  All properties with an "hbase.zookeeper.property." prefix are converted for
  ZooKeeper's configuration. Hence, if you want to add an option from zoo.cfg,
  e.g.  "initLimit=10" you would append the following to your configuration:
    <property>
      <name>hbase.zookeeper.property.initLimit</name>
      <value>10</value>
    </property>
  -->
  <property>
    <name>hbase.zookeeper.property.initLimit</name>
    <value>10</value>
    <description>Property from ZooKeeper's config zoo.cfg.
    The number of ticks that the initial synchronization phase can take.</description>
  </property>
  <property>
    <name>hbase.zookeeper.property.syncLimit</name>
    <value>5</value>
    <description>Property from ZooKeeper's config zoo.cfg.
    The number of ticks that can pass between sending a request and getting an
    acknowledgment.</description>
  </property>
  <property>
    <name>hbase.zookeeper.property.dataDir</name>
    <value>${hbase.tmp.dir}/zookeeper</value>
    <description>Property from ZooKeeper's config zoo.cfg.
    The directory where the snapshot is stored.</description>
  </property>
  <property>
    <name>hbase.zookeeper.property.clientPort</name>
    <value>2181</value>
    <description>Property from ZooKeeper's config zoo.cfg.
    The port at which the clients will connect.</description>
  </property>
  <property>
    <name>hbase.zookeeper.property.maxClientCnxns</name>
    <value>300</value>
    <description>Property from ZooKeeper's config zoo.cfg.
    Limit on number of concurrent connections (at the socket level) that a
    single client, identified by IP address, may make to a single member of
    the ZooKeeper ensemble. Set high to avoid zk connection issues running
    standalone and pseudo-distributed.</description>
  </property>
  <!-- End of properties that are directly mapped from ZooKeeper's zoo.cfg -->

  <!--Client configurations-->
  <property>
    <name>hbase.client.write.buffer</name>
    <value>2097152</value>
    <description>Default size of the HTable client write buffer in bytes.
    A bigger buffer takes more memory -- on both the client and server
    side since server instantiates the passed write buffer to process
    it -- but a larger buffer size reduces the number of RPCs made.
    For an estimate of server-side memory-used, evaluate
    hbase.client.write.buffer * hbase.regionserver.handler.count</description>
  </property>
  <property>
    <name>hbase.client.pause</name>
    <value>100</value>
    <description>General client pause value.  Used mostly as value to wait
    before running a retry of a failed get, region lookup, etc.
    See hbase.client.retries.number for description of how we backoff from
    this initial pause amount and how this pause works w/ retries.</description>
  </property>
  <property>
    <name>hbase.client.retries.number</name>
    <value>35</value>
    <description>Maximum retries.  Used as maximum for all retryable
    operations such as the getting of a cell's value, starting a row update,
    etc.  Retry interval is a rough function based on hbase.client.pause.  At
    first we retry at this interval but then with backoff, we pretty quickly reach
    retrying every ten seconds.  See HConstants#RETRY_BACKOFF for how the backup
    ramps up.  Change this setting and hbase.client.pause to suit your workload.</description>
  </property>
  <property>
    <name>hbase.client.max.total.tasks</name>
    <value>100</value>
    <description>The maximum number of concurrent tasks a single HTable instance will
    send to the cluster.</description>
  </property>
  <property>
    <name>hbase.client.max.perserver.tasks</name>
    <value>5</value>
    <description>The maximum number of concurrent tasks a single HTable instance will
    send to a single region server.</description>
  </property>
  <property>
    <name>hbase.client.max.perregion.tasks</name>
    <value>1</value>
    <description>The maximum number of concurrent connections the client will
    maintain to a single Region. That is, if there is already
    hbase.client.max.perregion.tasks writes in progress for this region, new puts
    won't be sent to this region until some writes finishes.</description>
  </property>
  <property>
    <name>hbase.client.scanner.caching</name>
    <value>100</value>
    <description>Number of rows that will be fetched when calling next
    on a scanner if it is not served from (local, client) memory. Higher
    caching values will enable faster scanners but will eat up more memory
    and some calls of next may take longer and longer times when the cache is empty.
    Do not set this value such that the time between invocations is greater
    than the scanner timeout; i.e. hbase.client.scanner.timeout.period</description>
  </property>
  <property>
    <name>hbase.client.keyvalue.maxsize</name>
    <value>10485760</value>
    <description>Specifies the combined maximum allowed size of a KeyValue
    instance. This is to set an upper boundary for a single entry saved in a
    storage file. Since they cannot be split it helps avoiding that a region
    cannot be split any further because the data is too large. It seems wise
    to set this to a fraction of the maximum region size. Setting it to zero
    or less disables the check.</description>
  </property>
  <property>
    <name>hbase.client.scanner.timeout.period</name>
    <value>60000</value>
    <description>Client scanner lease period in milliseconds.</description>
  </property>
  <property>
    <name>hbase.client.localityCheck.threadPoolSize</name>
    <value>2</value>
  </property>

  <!--Miscellaneous configuration-->
  <property>
    <name>hbase.bulkload.retries.number</name>
    <value>10</value>
    <description>Maximum retries.  This is maximum number of iterations
    to atomic bulk loads are attempted in the face of splitting operations
    0 means never give up.</description>
  </property>
  <property>
    <name>hbase.balancer.period
    </name>
    <value>300000</value>
    <description>Period at which the region balancer runs in the Master.</description>
  </property>
  <property>
    <name>hbase.regions.slop</name>
    <value>0.2</value>
    <description>Rebalance if any regionserver has average + (average * slop) regions.</description>
  </property>
  <property>
    <name>hbase.server.thread.wakefrequency</name>
    <value>10000</value>
    <description>Time to sleep in between searches for work (in milliseconds).
    Used as sleep interval by service threads such as log roller.</description>
  </property>
  <property>
    <name>hbase.server.versionfile.writeattempts</name>
    <value>3</value>
    <description>
    How many time to retry attempting to write a version file
    before just aborting. Each attempt is seperated by the
    hbase.server.thread.wakefrequency milliseconds.</description>
  </property>
  <property>
    <name>hbase.hregion.memstore.flush.size</name>
    <value>134217728</value>
    <description>
    Memstore will be flushed to disk if size of the memstore
    exceeds this number of bytes.  Value is checked by a thread that runs
    every hbase.server.thread.wakefrequency.</description>
  </property>
  <property>
    <name>hbase.hregion.percolumnfamilyflush.size.lower.bound</name>
    <value>16777216</value>
    <description>
    If FlushLargeStoresPolicy is used, then every time that we hit the
    total memstore limit, we find out all the column families whose memstores
    exceed this value, and only flush them, while retaining the others whose
    memstores are lower than this limit. If none of the families have their
    memstore size more than this, all the memstores will be flushed
    (just as usual). This value should be less than half of the total memstore
    threshold (hbase.hregion.memstore.flush.size).
    </description>
  </property>
  <property>
    <name>hbase.hregion.preclose.flush.size</name>
    <value>5242880</value>
    <description>
      If the memstores in a region are this size or larger when we go
      to close, run a "pre-flush" to clear out memstores before we put up
      the region closed flag and take the region offline.  On close,
      a flush is run under the close flag to empty memory.  During
      this time the region is offline and we are not taking on any writes.
      If the memstore content is large, this flush could take a long time to
      complete.  The preflush is meant to clean out the bulk of the memstore
      before putting up the close flag and taking the region offline so the
      flush that runs under the close flag has little to do.</description>
  </property>
  <property>
    <name>hbase.hregion.memstore.block.multiplier</name>
    <value>4</value>
    <description>
    Block updates if memstore has hbase.hregion.memstore.block.multiplier
    times hbase.hregion.memstore.flush.size bytes.  Useful preventing
    runaway memstore during spikes in update traffic.  Without an
    upper-bound, memstore fills such that when it flushes the
    resultant flush files take a long time to compact or split, or
    worse, we OOME.</description>
  </property>
  <property>
    <name>hbase.hregion.memstore.mslab.enabled</name>
    <value>true</value>
    <description>
      Enables the MemStore-Local Allocation Buffer,
      a feature which works to prevent heap fragmentation under
      heavy write loads. This can reduce the frequency of stop-the-world
      GC pauses on large heaps.</description>
  </property>
  <property>
    <name>hbase.hregion.max.filesize</name>
    <value>10737418240</value>
    <description>
    Maximum HFile size. If the sum of the sizes of a region's HFiles has grown to exceed this 
    value, the region is split in two.</description>
  </property>
  <property>
    <name>hbase.hregion.majorcompaction</name>
    <value>604800000</value>
    <description>Time between major compactions, expressed in milliseconds. Set to 0 to disable
      time-based automatic major compactions. User-requested and size-based major compactions will
      still run. This value is multiplied by hbase.hregion.majorcompaction.jitter to cause
      compaction to start at a somewhat-random time during a given window of time. The default value
      is 7 days, expressed in milliseconds. If major compactions are causing disruption in your
      environment, you can configure them to run at off-peak times for your deployment, or disable
      time-based major compactions by setting this parameter to 0, and run major compactions in a
      cron job or by another external mechanism.</description>
  </property>
  <property>
    <name>hbase.hregion.majorcompaction.jitter</name>
    <value>0.50</value>
    <description>A multiplier applied to hbase.hregion.majorcompaction to cause compaction to occur
      a given amount of time either side of hbase.hregion.majorcompaction. The smaller the number,
      the closer the compactions will happen to the hbase.hregion.majorcompaction
      interval.</description>
  </property>
  <property>
    <name>hbase.hstore.compactionThreshold</name>
    <value>3</value>
    <description> If more than this number of StoreFiles exist in any one Store 
      (one StoreFile is written per flush of MemStore), a compaction is run to rewrite all 
      StoreFiles into a single StoreFile. Larger values delay compaction, but when compaction does
      occur, it takes longer to complete.</description>
  </property>
  <property>
    <name>hbase.hstore.flusher.count</name>
    <value>2</value>
    <description> The number of flush threads. With fewer threads, the MemStore flushes will be
      queued. With more threads, the flushes will be executed in parallel, increasing the load on
      HDFS, and potentially causing more compactions. </description>
  </property>
  <property>
    <name>hbase.hstore.blockingStoreFiles</name>
    <value>10</value>
    <description> If more than this number of StoreFiles exist in any one Store (one StoreFile
     is written per flush of MemStore), updates are blocked for this region until a compaction is
      completed, or until hbase.hstore.blockingWaitTime has been exceeded.</description>
  </property>
  <property>
    <name>hbase.hstore.blockingWaitTime</name>
    <value>90000</value>
    <description> The time for which a region will block updates after reaching the StoreFile limit
    defined by hbase.hstore.blockingStoreFiles. After this time has elapsed, the region will stop 
    blocking updates even if a compaction has not been completed.</description>
  </property>
  <property>
    <name>hbase.hstore.compaction.min</name>
    <value>3</value>
    <description>The minimum number of StoreFiles which must be eligible for compaction before 
      compaction can run. The goal of tuning hbase.hstore.compaction.min is to avoid ending up with 
      too many tiny StoreFiles to compact. Setting this value to 2 would cause a minor compaction 
      each time you have two StoreFiles in a Store, and this is probably not appropriate. If you
      set this value too high, all the other values will need to be adjusted accordingly. For most 
      cases, the default value is appropriate. In previous versions of HBase, the parameter
      hbase.hstore.compaction.min was named hbase.hstore.compactionThreshold.</description>
  </property>
  <property>
    <name>hbase.hstore.compaction.max</name>
    <value>10</value>
    <description>The maximum number of StoreFiles which will be selected for a single minor 
      compaction, regardless of the number of eligible StoreFiles. Effectively, the value of
      hbase.hstore.compaction.max controls the length of time it takes a single compaction to
      complete. Setting it larger means that more StoreFiles are included in a compaction. For most
      cases, the default value is appropriate.</description>
  </property>
  <property>
    <name>hbase.hstore.compaction.min.size</name>
    <value>134217728</value>
    <description>A StoreFile smaller than this size will always be eligible for minor compaction. 
      HFiles this size or larger are evaluated by hbase.hstore.compaction.ratio to determine if 
      they are eligible. Because this limit represents the "automatic include"limit for all 
      StoreFiles smaller than this value, this value may need to be reduced in write-heavy 
      environments where many StoreFiles in the 1-2 MB range are being flushed, because every 
      StoreFile will be targeted for compaction and the resulting StoreFiles may still be under the
      minimum size and require further compaction. If this parameter is lowered, the ratio check is
      triggered more quickly. This addressed some issues seen in earlier versions of HBase but 
      changing this parameter is no longer necessary in most situations. Default: 128 MB expressed 
      in bytes.</description>
  </property>
    <property>
    <name>hbase.hstore.compaction.max.size</name>
    <value>9223372036854775807</value>
    <description>A StoreFile larger than this size will be excluded from compaction. The effect of 
      raising hbase.hstore.compaction.max.size is fewer, larger StoreFiles that do not get 
      compacted often. If you feel that compaction is happening too often without much benefit, you
      can try raising this value. Default: the value of LONG.MAX_VALUE, expressed in bytes.</description>
  </property>
  <property>
    <name>hbase.hstore.compaction.ratio</name>
    <value>1.2F</value>
    <description>For minor compaction, this ratio is used to determine whether a given StoreFile 
      which is larger than hbase.hstore.compaction.min.size is eligible for compaction. Its
      effect is to limit compaction of large StoreFiles. The value of hbase.hstore.compaction.ratio
      is expressed as a floating-point decimal. A large ratio, such as 10, will produce a single 
      giant StoreFile. Conversely, a low value, such as .25, will produce behavior similar to the 
      BigTable compaction algorithm, producing four StoreFiles. A moderate value of between 1.0 and
      1.4 is recommended. When tuning this value, you are balancing write costs with read costs. 
      Raising the value (to something like 1.4) will have more write costs, because you will 
      compact larger StoreFiles. However, during reads, HBase will need to seek through fewer 
      StoreFiles to accomplish the read. Consider this approach if you cannot take advantage of 
      Bloom filters. Otherwise, you can lower this value to something like 1.0 to reduce the 
      background cost of writes, and use Bloom filters to control the number of StoreFiles touched 
      during reads. For most cases, the default value is appropriate.</description>
  </property>
  <property>
    <name>hbase.hstore.compaction.ratio.offpeak</name>
    <value>5.0F</value>
    <description>Allows you to set a different (by default, more aggressive) ratio for determining
      whether larger StoreFiles are included in compactions during off-peak hours. Works in the 
      same way as hbase.hstore.compaction.ratio. Only applies if hbase.offpeak.start.hour and 
      hbase.offpeak.end.hour are also enabled.</description>
  </property>
  <property>
    <name>hbase.hstore.time.to.purge.deletes</name>
    <value>0</value>
    <description>The amount of time to delay purging of delete markers with future timestamps. If 
      unset, or set to 0, all delete markers, including those with future timestamps, are purged 
      during the next major compaction. Otherwise, a delete marker is kept until the major compaction 
      which occurs after the marker's timestamp plus the value of this setting, in milliseconds.
    </description>
  </property>
  <property>
    <name>hbase.offpeak.start.hour</name>
    <value>-1</value>
    <description>The start of off-peak hours, expressed as an integer between 0 and 23, inclusive.
      Set to -1 to disable off-peak.</description>
  </property>
  <property>
    <name>hbase.offpeak.end.hour</name>
    <value>-1</value>
    <description>The end of off-peak hours, expressed as an integer between 0 and 23, inclusive. Set
      to -1 to disable off-peak.</description>
  </property>
  <property>
    <name>hbase.regionserver.thread.compaction.throttle</name>
    <value>2684354560</value>
    <description>There are two different thread pools for compactions, one for large compactions and
      the other for small compactions. This helps to keep compaction of lean tables (such as
        <systemitem>hbase:meta</systemitem>) fast. If a compaction is larger than this threshold, it
      goes into the large compaction pool. In most cases, the default value is appropriate. Default:
      2 x hbase.hstore.compaction.max x hbase.hregion.memstore.flush.size (which defaults to 128MB).
      The value field assumes that the value of hbase.hregion.memstore.flush.size is unchanged from
      the default.</description>
  </property>
  <property>
    <name>hbase.hstore.compaction.kv.max</name>
    <value>10</value>
    <description>The maximum number of KeyValues to read and then write in a batch when flushing or
      compacting. Set this lower if you have big KeyValues and problems with Out Of Memory
      Exceptions Set this higher if you have wide, small rows. </description>
  </property>
  <property>
    <name>hbase.storescanner.parallel.seek.enable</name>
    <value>false</value>
    <description>
      Enables StoreFileScanner parallel-seeking in StoreScanner,
      a feature which can reduce response latency under special conditions.</description>
  </property>
  <property>
    <name>hbase.storescanner.parallel.seek.threads</name>
    <value>10</value>
    <description>
      The default thread pool size if parallel-seeking feature enabled.</description>
  </property>
  <property>
    <name>hfile.block.cache.size</name>
    <value>0.4</value>
    <description>Percentage of maximum heap (-Xmx setting) to allocate to block cache
        used by a StoreFile. Default of 0.4 means allocate 40%.
        Set to 0 to disable but it's not recommended; you need at least
        enough cache to hold the storefile indices.</description>
  </property>
  <property>
      <name>hfile.block.index.cacheonwrite</name>
      <value>false</value>
      <description>This allows to put non-root multi-level index blocks into the block
          cache at the time the index is being written.</description>
  </property>
  <property>
      <name>hfile.index.block.max.size</name>
      <value>131072</value>
      <description>When the size of a leaf-level, intermediate-level, or root-level
          index block in a multi-level block index grows to this size, the
          block is written out and a new block is started.</description>
  </property>
    <property>
    <name>hbase.bucketcache.ioengine</name>
    <value></value>
    <description>Where to store the contents of the bucketcache. One of: onheap, 
      offheap, or file. If a file, set it to file:PATH_TO_FILE. See https://hbase.apache.org/apidocs/org/apache/hadoop/hbase/io/hfile/CacheConfig.html for more information.
    </description>
  </property>
  <property>
    <name>hbase.bucketcache.combinedcache.enabled</name>
    <value>true</value>
    <description>Whether or not the bucketcache is used in league with the LRU 
      on-heap block cache. In this mode, indices and blooms are kept in the LRU 
      blockcache and the data blocks are kept in the bucketcache.</description>
  </property>
  <property>
    <name>hbase.bucketcache.size</name>
    <value>65536</value>
    <description>The size of the buckets for the bucketcache if you only use a single size. 
      Defaults to the default blocksize, which is 64 * 1024.</description>
  </property>
  <property>
    <name>hbase.bucketcache.sizes</name>
    <value></value>
    <description>A comma-separated list of sizes for buckets for the bucketcache 
      if you use multiple sizes. Should be a list of block sizes in order from smallest 
      to largest. The sizes you use will depend on your data access patterns.</description>
  </property>
  <property>
      <name>hfile.format.version</name>
      <value>3</value>
      <description>The HFile format version to use for new files.
      Version 3 adds support for tags in hfiles (See http://hbase.apache.org/book.html#hbase.tags).
      Distributed Log Replay requires that tags are enabled. Also see the configuration
      'hbase.replication.rpc.codec'. 
      </description>
  </property>
  <property>
      <name>hfile.block.bloom.cacheonwrite</name>
      <value>false</value>
      <description>Enables cache-on-write for inline blocks of a compound Bloom filter.</description>
  </property>
  <property>
      <name>io.storefile.bloom.block.size</name>
      <value>131072</value>
      <description>The size in bytes of a single block ("chunk") of a compound Bloom
          filter. This size is approximate, because Bloom blocks can only be
          inserted at data block boundaries, and the number of keys per data
          block varies.</description>
  </property>
  <property>
      <name>hbase.rs.cacheblocksonwrite</name>
      <value>false</value>
      <description>Whether an HFile block should be added to the block cache when the
          block is finished.</description>
  </property>
  <property>
    <name>hbase.rpc.timeout</name>
    <value>60000</value>
    <description>This is for the RPC layer to define how long HBase client applications
        take for a remote call to time out. It uses pings to check connections
        but will eventually throw a TimeoutException.</description>
  </property>
  <property>
    <name>hbase.rpc.shortoperation.timeout</name>
    <value>10000</value>
    <description>This is another version of "hbase.rpc.timeout". For those RPC operation
        within cluster, we rely on this configuration to set a short timeout limitation
        for short operation. For example, short rpc timeout for region server's trying
        to report to active master can benefit quicker master failover process.</description>
  </property>
  <property>
    <name>hbase.ipc.client.tcpnodelay</name>
    <value>true</value>
    <description>Set no delay on rpc socket connections.  See
    http://docs.oracle.com/javase/1.5.0/docs/api/java/net/Socket.html#getTcpNoDelay()</description>
  </property>
  <!-- The following properties configure authentication information for
       HBase processes when using Kerberos security.  There are no default
       values, included here for documentation purposes -->
  <property>
    <name>hbase.master.keytab.file</name>
    <value></value>
    <description>Full path to the kerberos keytab file to use for logging in
    the configured HMaster server principal.</description>
  </property>
  <property>
    <name>hbase.master.kerberos.principal</name>
    <value></value>
    <description>Ex. "hbase/_HOST@EXAMPLE.COM".  The kerberos principal name
    that should be used to run the HMaster process.  The principal name should
    be in the form: user/hostname@DOMAIN.  If "_HOST" is used as the hostname
    portion, it will be replaced with the actual hostname of the running
    instance.</description>
  </property>
  <property>
    <name>hbase.regionserver.keytab.file</name>
    <value></value>
    <description>Full path to the kerberos keytab file to use for logging in
    the configured HRegionServer server principal.</description>
  </property>
  <property>
    <name>hbase.regionserver.kerberos.principal</name>
    <value></value>
    <description>Ex. "hbase/_HOST@EXAMPLE.COM".  The kerberos principal name
    that should be used to run the HRegionServer process.  The principal name
    should be in the form: user/hostname@DOMAIN.  If "_HOST" is used as the
    hostname portion, it will be replaced with the actual hostname of the
    running instance.  An entry for this principal must exist in the file
    specified in hbase.regionserver.keytab.file</description>
  </property>
  <!-- Additional configuration specific to HBase security -->
  <property>
    <name>hadoop.policy.file</name>
    <value>hbase-policy.xml</value>
    <description>The policy configuration file used by RPC servers to make
      authorization decisions on client requests.  Only used when HBase
      security is enabled.</description>
  </property>
  <property>
    <name>hbase.superuser</name>
    <value></value>
    <description>List of users or groups (comma-separated), who are allowed
    full privileges, regardless of stored ACLs, across the cluster.
    Only used when HBase security is enabled.</description>
  </property>
  <property>
    <name>hbase.auth.key.update.interval</name>
    <value>86400000</value>
    <description>The update interval for master key for authentication tokens
    in servers in milliseconds.  Only used when HBase security is enabled.</description>
  </property>
  <property>
    <name>hbase.auth.token.max.lifetime</name>
    <value>604800000</value>
    <description>The maximum lifetime in milliseconds after which an
    authentication token expires.  Only used when HBase security is enabled.</description>
  </property>
  <property>
    <name>hbase.ipc.client.fallback-to-simple-auth-allowed</name>
    <value>false</value>
    <description>When a client is configured to attempt a secure connection, but attempts to
      connect to an insecure server, that server may instruct the client to
      switch to SASL SIMPLE (unsecure) authentication. This setting controls
      whether or not the client will accept this instruction from the server.
      When false (the default), the client will not allow the fallback to SIMPLE
      authentication, and will abort the connection.</description>
  </property>
  <property>
    <name>hbase.display.keys</name>
    <value>true</value>
    <description>When this is set to true the webUI and such will display all start/end keys
                 as part of the table details, region names, etc. When this is set to false,
                 the keys are hidden.</description>
  </property>
  <property>
    <name>hbase.coprocessor.region.classes</name>
    <value></value>
    <description>A comma-separated list of Coprocessors that are loaded by
    default on all tables. For any override coprocessor method, these classes
    will be called in order. After implementing your own Coprocessor, just put
    it in HBase's classpath and add the fully qualified class name here.
    A coprocessor can also be loaded on demand by setting HTableDescriptor.</description>
  </property>
  <property>
    <name>hbase.rest.port</name>
    <value>8080</value>
    <description>The port for the HBase REST server.</description>
  </property>
  <property>
    <name>hbase.rest.readonly</name>
    <value>false</value>
    <description>Defines the mode the REST server will be started in. Possible values are:
    false: All HTTP methods are permitted - GET/PUT/POST/DELETE.
    true: Only the GET method is permitted.</description>
  </property>
  <property>
    <name>hbase.rest.threads.max</name>
    <value>100</value>
    <description>The maximum number of threads of the REST server thread pool.
        Threads in the pool are reused to process REST requests. This
        controls the maximum number of requests processed concurrently.
        It may help to control the memory used by the REST server to
        avoid OOM issues. If the thread pool is full, incoming requests
        will be queued up and wait for some free threads.</description>
  </property>
  <property>
    <name>hbase.rest.threads.min</name>
    <value>2</value>
    <description>The minimum number of threads of the REST server thread pool.
        The thread pool always has at least these number of threads so
        the REST server is ready to serve incoming requests.</description>
  </property>
  <property>
    <name>hbase.rest.support.proxyuser</name>
    <value>false</value>
    <description>Enables running the REST server to support proxy-user mode.</description>
  </property>
  <property skipInDoc="true">
    <name>hbase.defaults.for.version</name>
    <value>@@@VERSION@@@</value>
    <description>This defaults file was compiled for version ${project.version}. This variable is used
    to make sure that a user doesn't have an old version of hbase-default.xml on the
    classpath.</description>
  </property>
  <property>
    <name>hbase.defaults.for.version.skip</name>
    <value>false</value>
    <description>Set to true to skip the 'hbase.defaults.for.version' check.
    Setting this to true can be useful in contexts other than
    the other side of a maven generation; i.e. running in an
    ide.  You'll want to set this boolean to true to avoid
    seeing the RuntimException complaint: "hbase-default.xml file
    seems to be for and old version of HBase (\${hbase.version}), this
    version is X.X.X-SNAPSHOT"</description>
  </property>
  <property>
    <name>hbase.coprocessor.master.classes</name>
    <value></value>
    <description>A comma-separated list of
    org.apache.hadoop.hbase.coprocessor.MasterObserver coprocessors that are
    loaded by default on the active HMaster process. For any implemented
    coprocessor methods, the listed classes will be called in order. After
    implementing your own MasterObserver, just put it in HBase's classpath
    and add the fully qualified class name here.</description>
  </property>
  <property>
      <name>hbase.coprocessor.abortonerror</name>
      <value>true</value>
      <description>Set to true to cause the hosting server (master or regionserver)
      to abort if a coprocessor fails to load, fails to initialize, or throws an
      unexpected Throwable object. Setting this to false will allow the server to
      continue execution but the system wide state of the coprocessor in question
      will become inconsistent as it will be properly executing in only a subset
      of servers, so this is most useful for debugging only.</description>
  </property>
  <property>
    <name>hbase.online.schema.update.enable</name>
    <value>true</value>
    <description>Set true to enable online schema changes.</description>
  </property>
  <property>
    <name>hbase.table.lock.enable</name>
    <value>true</value>
    <description>Set to true to enable locking the table in zookeeper for schema change operations.
    Table locking from master prevents concurrent schema modifications to corrupt table
    state.</description>
  </property>
  <property>
    <name>hbase.table.max.rowsize</name>
    <value>1073741824</value>
    <description>
      Maximum size of single row in bytes (default is 1 Gb) for Get'ting
      or Scan'ning without in-row scan flag set. If row size exceeds this limit
      RowTooBigException is thrown to client.
    </description>
  </property>
  <property>
    <name>hbase.thrift.minWorkerThreads</name>
    <value>16</value>
    <description>The "core size" of the thread pool. New threads are created on every
    connection until this many threads are created.</description>
  </property>
  <property>
    <name>hbase.thrift.maxWorkerThreads</name>
    <value>1000</value>
    <description>The maximum size of the thread pool. When the pending request queue
    overflows, new threads are created until their number reaches this number.
    After that, the server starts dropping connections.</description>
  </property>
  <property>
    <name>hbase.thrift.maxQueuedRequests</name>
    <value>1000</value>
    <description>The maximum number of pending Thrift connections waiting in the queue. If
     there are no idle threads in the pool, the server queues requests. Only
     when the queue overflows, new threads are added, up to
     hbase.thrift.maxQueuedRequests threads.</description>
  </property>
  <property>
    <name>hbase.thrift.htablepool.size.max</name>
    <value>1000</value>
    <description>The upper bound for the table pool used in the Thrift gateways server.
      Since this is per table name, we assume a single table and so with 1000 default
      worker threads max this is set to a matching number. For other workloads this number
      can be adjusted as needed.
    </description>
  </property>
  <property>
    <name>hbase.regionserver.thrift.framed</name>
    <value>false</value>
    <description>Use Thrift TFramedTransport on the server side.
      This is the recommended transport for thrift servers and requires a similar setting
      on the client side. Changing this to false will select the default transport,
      vulnerable to DoS when malformed requests are issued due to THRIFT-601.
    </description>
  </property>
  <property>
   <name>hbase.regionserver.thrift.framed.max_frame_size_in_mb</name>
    <value>2</value>
    <description>Default frame size when using framed transport</description>
  </property>
  <property>
    <name>hbase.regionserver.thrift.compact</name>
    <value>false</value>
    <description>Use Thrift TCompactProtocol binary serialization protocol.</description>
  </property>
  <property>
    <name>hbase.data.umask.enable</name>
    <value>false</value>
    <description>Enable, if true, that file permissions should be assigned
      to the files written by the regionserver</description>
  </property>
  <property>
    <name>hbase.data.umask</name>
    <value>000</value>
    <description>File permissions that should be used to write data
      files when hbase.data.umask.enable is true</description>
  </property>
  <property>
    <name>hbase.metrics.showTableName</name>
    <value>true</value>
    <description>Whether to include the prefix "tbl.tablename" in per-column family metrics.
	If true, for each metric M, per-cf metrics will be reported for tbl.T.cf.CF.M, if false,
	per-cf metrics will be aggregated by column-family across tables, and reported for cf.CF.M.
	In both cases, the aggregated metric M across tables and cfs will be reported.</description>
  </property>
  <property>
    <name>hbase.metrics.exposeOperationTimes</name>
    <value>true</value>
    <description>Whether to report metrics about time taken performing an
      operation on the region server.  Get, Put, Delete, Increment, and Append can all
      have their times exposed through Hadoop metrics per CF and per region.</description>
  </property>
  <property>
    <name>hbase.snapshot.enabled</name>
    <value>true</value>
    <description>Set to true to allow snapshots to be taken / restored / cloned.</description>
  </property>
  <property>
    <name>hbase.snapshot.restore.take.failsafe.snapshot</name>
    <value>true</value>
    <description>Set to true to take a snapshot before the restore operation.
      The snapshot taken will be used in case of failure, to restore the previous state.
      At the end of the restore operation this snapshot will be deleted</description>
  </property>
  <property>
    <name>hbase.snapshot.restore.failsafe.name</name>
    <value>hbase-failsafe-{snapshot.name}-{restore.timestamp}</value>
    <description>Name of the failsafe snapshot taken by the restore operation.
      You can use the {snapshot.name}, {table.name} and {restore.timestamp} variables
      to create a name based on what you are restoring.</description>
  </property>
  <property>
    <name>hbase.server.compactchecker.interval.multiplier</name>
    <value>1000</value>
    <description>The number that determines how often we scan to see if compaction is necessary.
        Normally, compactions are done after some events (such as memstore flush), but if
        region didn't receive a lot of writes for some time, or due to different compaction
        policies, it may be necessary to check it periodically. The interval between checks is
        hbase.server.compactchecker.interval.multiplier multiplied by
        hbase.server.thread.wakefrequency.</description>
  </property>
  <property>
    <name>hbase.lease.recovery.timeout</name>
    <value>900000</value>
    <description>How long we wait on dfs lease recovery in total before giving up.</description>
  </property>
  <property>
    <name>hbase.lease.recovery.dfs.timeout</name>
    <value>64000</value>
    <description>How long between dfs recover lease invocations. Should be larger than the sum of
        the time it takes for the namenode to issue a block recovery command as part of
        datanode; dfs.heartbeat.interval and the time it takes for the primary
        datanode, performing block recovery to timeout on a dead datanode; usually
        dfs.client.socket-timeout. See the end of HBASE-8389 for more.</description>
  </property>
  <property>
    <name>hbase.column.max.version</name>
    <value>1</value>
    <description>New column family descriptors will use this value as the default number of versions
      to keep.</description>
  </property>
  <property>
    <name>hbase.dfs.client.read.shortcircuit.buffer.size</name>
    <value>131072</value>
    <description>If the DFSClient configuration
    dfs.client.read.shortcircuit.buffer.size is unset, we will
    use what is configured here as the short circuit read default
    direct byte buffer size. DFSClient native default is 1MB; HBase
    keeps its HDFS files open so number of file blocks * 1MB soon
    starts to add up and threaten OOME because of a shortage of
    direct memory.  So, we set it down from the default.  Make
    it > the default hbase block size set in the HColumnDescriptor
    which is usually 64k.
    </description>
  </property>
  <property>
    <name>hbase.regionserver.checksum.verify</name>
    <value>true</value>
    <description>
        If set to true (the default), HBase verifies the checksums for hfile
        blocks. HBase writes checksums inline with the data when it writes out
        hfiles. HDFS (as of this writing) writes checksums to a separate file
        than the data file necessitating extra seeks.  Setting this flag saves
        some on i/o.  Checksum verification by HDFS will be internally disabled
        on hfile streams when this flag is set.  If the hbase-checksum verification
        fails, we will switch back to using HDFS checksums (so do not disable HDFS
        checksums!  And besides this feature applies to hfiles only, not to WALs).
        If this parameter is set to false, then hbase will not verify any checksums,
        instead it will depend on checksum verification being done in the HDFS client.  
    </description>
  </property>
  <property>
    <name>hbase.hstore.bytes.per.checksum</name>
    <value>16384</value>
    <description>
        Number of bytes in a newly created checksum chunk for HBase-level
        checksums in hfile blocks.
    </description>
  </property>
  <property>
    <name>hbase.hstore.checksum.algorithm</name>
    <value>CRC32</value>
    <description>
      Name of an algorithm that is used to compute checksums. Possible values
      are NULL, CRC32, CRC32C.
    </description>
  </property>

  <property>
    <name>hbase.client.scanner.max.result.size</name>
    <value>2097152</value>
    <description>Maximum number of bytes returned when calling a scanner's next method.
    Note that when a single row is larger than this limit the row is still returned completely.
    The default value is 2MB, which is good for 1ge networks.
    With faster and/or high latency networks this value should be increased.
    </description>
  </property>

  <property>
    <name>hbase.status.published</name>
    <value>false</value>
    <description>
      This setting activates the publication by the master of the status of the region server.
      When a region server dies and its recovery starts, the master will push this information
      to the client application, to let them cut the connection immediately instead of waiting
      for a timeout.
    </description>
  </property>
  <property>
    <name>hbase.status.publisher.class</name>
    <value>org.apache.hadoop.hbase.master.ClusterStatusPublisher$MulticastPublisher</value>
    <description>
      Implementation of the status publication with a multicast message.
    </description>
  </property>
  <property>
    <name>hbase.status.listener.class</name>
    <value>org.apache.hadoop.hbase.client.ClusterStatusListener$MulticastListener</value>
    <description>
      Implementation of the status listener with a multicast message.
    </description>
  </property>
  <property>
    <name>hbase.status.multicast.address.ip</name>
    <value>226.1.1.3</value>
    <description>
      Multicast address to use for the status publication by multicast.
    </description>
  </property>
  <property>
    <name>hbase.status.multicast.address.port</name>
    <value>16100</value>
    <description>
      Multicast port to use for the status publication by multicast.
    </description>
  </property>

  <property>
    <name>hbase.dynamic.jars.dir</name>
    <value>${hbase.rootdir}/lib</value>
    <description>
      The directory from which the custom filter/co-processor jars can be loaded
      dynamically by the region server without the need to restart. However,
      an already loaded filter/co-processor class would not be un-loaded. See
      HBASE-1936 for more details.
    </description>
  </property>
  <property>
    <name>hbase.security.authentication</name>
    <value>simple</value>
    <description>
      Controls whether or not secure authentication is enabled for HBase.
      Possible values are 'simple' (no authentication), and 'kerberos'.
    </description>
  </property>
  <property>
    <name>hbase.rest.filter.classes</name>
    <value>org.apache.hadoop.hbase.rest.filter.GzipFilter</value>
    <description>
      Servlet filters for REST service.
    </description>
  </property>
  <property>
    <name>hbase.master.loadbalancer.class</name>
    <value>org.apache.hadoop.hbase.master.balancer.StochasticLoadBalancer</value>
    <description>
      Class used to execute the regions balancing when the period occurs.
      See the class comment for more on how it works
      http://hbase.apache.org/devapidocs/org/apache/hadoop/hbase/master/balancer/StochasticLoadBalancer.html
      It replaces the DefaultLoadBalancer as the default (since renamed
      as the SimpleLoadBalancer).
    </description>
  </property>
  <property>
    <name>hbase.security.exec.permission.checks</name>
    <value>false</value>
    <description>
      If this setting is enabled and ACL based access control is active (the
      AccessController coprocessor is installed either as a system coprocessor
      or on a table as a table coprocessor) then you must grant all relevant
      users EXEC privilege if they require the ability to execute coprocessor
      endpoint calls. EXEC privilege, like any other permission, can be
      granted globally to a user, or to a user on a per table or per namespace
      basis. For more information on coprocessor endpoints, see the coprocessor
      section of the HBase online manual. For more information on granting or
      revoking permissions using the AccessController, see the security
      section of the HBase online manual.
    </description>
  </property>
  <property>
    <name>hbase.procedure.regionserver.classes</name>
    <value></value>
    <description>A comma-separated list of 
    org.apache.hadoop.hbase.procedure.RegionServerProcedureManager procedure managers that are 
    loaded by default on the active HRegionServer process. The lifecycle methods (init/start/stop) 
    will be called by the active HRegionServer process to perform the specific globally barriered 
    procedure. After implementing your own RegionServerProcedureManager, just put it in 
    HBase's classpath and add the fully qualified class name here.
    </description>
  </property>
    <property>
    <name>hbase.procedure.master.classes</name>
    <value></value>
    <description>A comma-separated list of
    org.apache.hadoop.hbase.procedure.MasterProcedureManager procedure managers that are
    loaded by default on the active HMaster process. A procedure is identified by its signature and
    users can use the signature and an instant name to trigger an execution of a globally barriered
    procedure. After implementing your own MasterProcedureManager, just put it in HBase's classpath
    and add the fully qualified class name here.</description>
  </property>
  <property>
    <name>hbase.coordinated.state.manager.class</name>
    <value>org.apache.hadoop.hbase.coordination.ZkCoordinatedStateManager</value>
    <description>Fully qualified name of class implementing coordinated state manager.</description>
  </property>
  <property>
    <name>hbase.regionserver.storefile.refresh.period</name>
    <value>0</value>
    <description>
      The period (in milliseconds) for refreshing the store files for the secondary regions. 0
      means this feature is disabled. Secondary regions sees new files (from flushes and
      compactions) from primary once the secondary region refreshes the list of files in the
      region (there is no notification mechanism). But too frequent refreshes might cause
      extra Namenode pressure. If the files cannot be refreshed for longer than HFile TTL
      (hbase.master.hfilecleaner.ttl) the requests are rejected. Configuring HFile TTL to a larger
      value is also recommended with this setting.
    </description>
  </property>
  <property>
    <name>hbase.region.replica.replication.enabled</name>
    <value>false</value>
    <description>
      Whether asynchronous WAL replication to the secondary region replicas is enabled or not.
      If this is enabled, a replication peer named "region_replica_replication" will be created
      which will tail the logs and replicate the mutatations to region replicas for tables that
      have region replication > 1. If this is enabled once, disabling this replication also
      requires disabling the replication peer using shell or ReplicationAdmin java class.
      Replication to secondary region replicas works over standard inter-cluster replication. 
      So replication, if disabled explicitly, also has to be enabled by setting "hbase.replication" 
      to true for this feature to work.
    </description>
  </property>
  <property>
    <name>hbase.http.filter.initializers</name>
    <value>org.apache.hadoop.hbase.http.lib.StaticUserWebFilter</value>
    <description>
      A comma separated list of class names. Each class in the list must extend 
      org.apache.hadoop.hbase.http.FilterInitializer. The corresponding Filter will 
      be initialized. Then, the Filter will be applied to all user facing jsp 
      and servlet web pages. 
      The ordering of the list defines the ordering of the filters.
      The default StaticUserWebFilter add a user principal as defined by the 
      hbase.http.staticuser.user property.
    </description>
  </property>
    <property>
    <name>hbase.security.visibility.mutations.checkauths</name>
    <value>false</value>
    <description>
      This property if enabled, will check whether the labels in the visibility expression are associated
      with the user issuing the mutation
    </description>
  </property>
  <property>
    <name>hbase.http.max.threads</name>
    <value>10</value>
    <description>
      The maximum number of threads that the HTTP Server will create in its 
      ThreadPool.
    </description>
  </property>
  <property>
  	<name>hbase.replication.rpc.codec</name>
  	<value>org.apache.hadoop.hbase.codec.KeyValueCodecWithTags</value>
  	<description>
  		The codec that is to be used when replication is enabled so that
  		the tags are also replicated. This is used along with HFileV3 which 
  		supports tags in them.  If tags are not used or if the hfile version used
  		is HFileV2 then KeyValueCodec can be used as the replication codec. Note that
  		using KeyValueCodecWithTags for replication when there are no tags causes no harm.
  	</description>
  </property>
  <!-- Static Web User Filter properties. -->
  <property>
    <description>
      The user name to filter as, on static web filters
      while rendering content. An example use is the HDFS
      web UI (user to be used for browsing files).
    </description>
    <name>hbase.http.staticuser.user</name>
    <value>dr.stack</value>
  </property>
<<<<<<< HEAD
  <!-- Mob properties. -->
  <property>
    <name>hbase.mob.file.cache.size</name>
    <value>1000</value>
    <description>
      Number of opened file handlers to cache.
      A larger value will benefit reads by providing more file handlers per mob
      file cache and would reduce frequent file opening and closing.
      However, if this is set too high, this could lead to a "too many opened file handlers"
      The default value is 1000.
    </description>
  </property>
  <property>
    <name>hbase.mob.cache.evict.period</name>
    <value>3600</value>
    <description>
      The amount of time in seconds before the mob cache evicts cached mob files.
      The default value is 3600 seconds.
    </description>
  </property>
  <property>
    <name>hbase.mob.cache.evict.remain.ratio</name>
    <value>0.5f</value>
    <description>
      The ratio (between 0.0 and 1.0) of files that remains cached after an eviction
      is triggered when the number of cached mob files exceeds the hbase.mob.file.cache.size.
      The default value is 0.5f.
    </description>
  </property>
  <property>
    <name>hbase.mob.sweep.tool.compaction.ratio</name>
    <value>0.5f</value>
    <description>
      If there're too many cells deleted in a mob file, it's regarded
      as an invalid file and needs to be merged.
      If existingCellsSize/mobFileSize is less than ratio, it's regarded
      as an invalid file. The default value is 0.5f.
    </description>
  </property>
  <property>
    <name>hbase.mob.sweep.tool.compaction.mergeable.size</name>
    <value>134217728</value>
    <description>
      If the size of a mob file is less than this value, it's regarded as a small
      file and needs to be merged. The default value is 128MB.
    </description>
  </property>
  <property>
    <name>hbase.mob.sweep.tool.compaction.memstore.flush.size</name>
    <value>134217728</value>
    <description>
      The flush size for the memstore used by sweep job. Each sweep reducer owns such a memstore.
      The default value is 128MB.
    </description>
  </property>
  <property>
    <name>hbase.master.mob.ttl.cleaner.period</name>
    <value>86400000</value>
    <description>
      The period that ExpiredMobFileCleanerChore runs. The unit is millisecond.
      The default value is one day.
    </description>
  </property>
  <property>
    <name>hbase.mob.file.compaction.mergeable.threshold</name>
    <value>201326592</value>
    <description>
      If the size of a mob file is less than this value, it's regarded as a small
      file and needs to be merged in mob file compaction. The default value is 192MB.
    </description>
  </property>
  <property>
    <name>hbase.mob.delfile.max.count</name>
    <value>3</value>
    <description>
      The max number of del files that is allowed in the mob file compaction.
      In the mob file compaction, when the number of existing del files is larger than
      this value, they are merged until number of del files is not larger this value.
      The default value is 3.
    </description>
  </property>
  <property>
    <name>hbase.mob.file.compaction.batch.size</name>
    <value>100</value>
    <description>
      The max number of the mob files that is allowed in a batch of the mob file compaction.
      The mob file compaction merges the small mob files to bigger ones. If the number of the
      small files is very large, it could lead to a "too many opened file handlers" in the merge.
      And the merge has to be split into batches. This value limits the number of mob files
      that are selected in a batch of the mob file compaction. The default value is 100.
    </description>
  </property>
  <property>
    <name>hbase.master.mob.file.compaction.chore.period</name>
    <value>604800000</value>
    <description>
      The period that MobFileCompactionChore runs. The unit is millisecond.
      The default value is one week.
    </description>
  </property>
  <property>
    <name>hbase.mob.file.compactor.class</name>
    <value>org.apache.hadoop.hbase.mob.filecompactions.PartitionedMobFileCompactor</value>
    <description>
      Implementation of mob file compactor, the default one is PartitionedMobFileCompactor.
    </description>
  </property>
  <property>
    <name>hbase.master.mob.file.compaction.chore.threads.max</name>
    <value>1</value>
    <description>
      The max number of threads used in MobFileCompactionChore.
    </description>
=======
  <property>
    <name>hbase.regionserver.handler.abort.on.error.percent</name>
    <value>0.5</value>
    <description>The percent of region server RPC threads failed to abort RS.
    -1 Disable aborting; 0 Abort if even a single handler has died;
    0.x Abort only when this percent of handlers have died;
    1 Abort only all of the handers have died.</description>
>>>>>>> 3dd220f8
  </property>
</configuration><|MERGE_RESOLUTION|>--- conflicted
+++ resolved
@@ -1462,7 +1462,6 @@
     <name>hbase.http.staticuser.user</name>
     <value>dr.stack</value>
   </property>
-<<<<<<< HEAD
   <!-- Mob properties. -->
   <property>
     <name>hbase.mob.file.cache.size</name>
@@ -1576,7 +1575,7 @@
     <description>
       The max number of threads used in MobFileCompactionChore.
     </description>
-=======
+  </property>
   <property>
     <name>hbase.regionserver.handler.abort.on.error.percent</name>
     <value>0.5</value>
@@ -1584,6 +1583,5 @@
     -1 Disable aborting; 0 Abort if even a single handler has died;
     0.x Abort only when this percent of handlers have died;
     1 Abort only all of the handers have died.</description>
->>>>>>> 3dd220f8
   </property>
 </configuration>